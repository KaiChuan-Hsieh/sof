// SPDX-License-Identifier: BSD-3-Clause
//
// Copyright(c) 2019 Intel Corporation. All rights reserved.
//
// Author: Marcin Rajwa <marcin.rajwa@linux.intel.com>

/*
 * A key phrase buffer component.
 */

/**
 * \file audio/kpb.c
 * \brief Key phrase buffer component implementation
 * \author Marcin Rajwa <marcin.rajwa@linux.intel.com>
 */

#include <stdint.h>
#include <ipc/topology.h>
#include <sof/ipc.h>
#include <sof/audio/component.h>
#include <sof/audio/kpb.h>
#include <sof/list.h>
#include <sof/audio/buffer.h>
#include <sof/ut.h>
#include <sof/clk.h>
#include <sof/agent.h>

/* KPB private data, runtime data */
struct comp_data {
	enum kpb_state state; /**< current state of KPB component */
	uint32_t kpb_no_of_clients; /**< number of registered clients */
	struct kpb_client clients[KPB_MAX_NO_OF_CLIENTS];
	struct notifier kpb_events; /**< KPB events object */
	struct task draining_task;
	uint32_t source_period_bytes; /**< source number of period bytes */
	uint32_t sink_period_bytes; /**< sink number of period bytes */
	struct sof_kpb_config config;   /**< component configuration data */
	struct comp_buffer *sel_sink; /**< real time sink (channel selector ) */
	struct comp_buffer *host_sink; /**< draining sink (client) */
	struct hb *history_buffer;
	bool is_internal_buffer_full;
	size_t buffered_data;
	struct dd draining_task_data;
	size_t kpb_buffer_size;
	size_t host_buffer_size;
	size_t period_size;

};

/*! KPB private functions */
static void kpb_event_handler(int message, void *cb_data, void *event_data);
static int kpb_register_client(struct comp_data *kpb, struct kpb_client *cli);
static void kpb_init_draining(struct comp_data *kpb, struct kpb_client *cli);
static uint64_t kpb_draining_task(void *arg);
static void kpb_buffer_data(struct comp_data *kpb, struct comp_buffer *source,
			    size_t size);
static size_t kpb_allocate_history_buffer(struct comp_data *kpb);
static void kpb_clear_history_buffer(struct hb *buff);
static void kpb_free_history_buffer(struct hb *buff);
static bool kpb_has_enough_history_data(struct comp_data *kpb,
					struct hb *buff, size_t his_req);
static inline bool kpb_is_sample_width_supported(uint32_t sampling_width);
static void kpb_copy_samples(struct comp_buffer *sink,
			     struct comp_buffer *source, size_t size,
			     size_t sample_width);
static void kpb_drain_samples(void *source, struct comp_buffer *sink,
			      size_t size, size_t sample_width);

/**
 * \brief Create a key phrase buffer component.
 * \param[in] comp - generic ipc component pointer.
 *
 * \return: a pointer to newly created KPB component.
 */
static struct comp_dev *kpb_new(struct sof_ipc_comp *comp)
{
	struct sof_ipc_comp_process *ipc_process =
					(struct sof_ipc_comp_process *)comp;
	size_t bs = ipc_process->size;
	struct comp_dev *dev;
	struct comp_data *cd;
	size_t allocated_size;

	trace_kpb("kpb_new()");

	/* Validate input parameters */
	if (IPC_IS_SIZE_INVALID(ipc_process->config)) {
		IPC_SIZE_ERROR_TRACE(TRACE_CLASS_KPB, ipc_process->config);
		return NULL;
	}

	dev = rzalloc(RZONE_RUNTIME, SOF_MEM_CAPS_RAM,
		      COMP_SIZE(struct sof_ipc_comp_process));
	if (!dev)
		return NULL;

	assert(!memcpy_s(&dev->comp, sizeof(struct sof_ipc_comp_process),
			 comp, sizeof(struct sof_ipc_comp_process)));

	cd = rzalloc(RZONE_RUNTIME, SOF_MEM_CAPS_RAM, sizeof(*cd));
	if (!cd) {
		rfree(dev);
		return NULL;
	}

	comp_set_drvdata(dev, cd);

	assert(!memcpy_s(&cd->config, sizeof(cd->config), ipc_process->data,
			 bs));

	if (!kpb_is_sample_width_supported(cd->config.sampling_width)) {
		trace_kpb_error("kpb_new() error: "
		"requested sampling width not supported");
		return NULL;
	}

	/* Sampling width accepted. Lets calculate and store
	 * its derivatives for quick lookup in runtime.
	 */
	cd->kpb_buffer_size = KPB_MAX_BUFFER_SIZE(cd->config.sampling_width);

	if (cd->config.no_channels > KPB_MAX_SUPPORTED_CHANNELS) {
		trace_kpb_error("kpb_new() error: "
		"no of channels exceeded the limit");
		return NULL;
	}

	if (cd->config.history_depth > cd->kpb_buffer_size) {
		trace_kpb_error("kpb_new() error: "
		"history depth exceeded the limit");
		return NULL;
	}

	if (cd->config.sampling_freq != KPB_SAMPLNG_FREQUENCY) {
		trace_kpb_error("kpb_new() error: "
		"requested sampling frequency not supported");
		return NULL;
	}

	dev->state = COMP_STATE_READY;

	/* Zero number of clients */
	cd->kpb_no_of_clients = 0;

	/* Set initial state as buffering */
	cd->state = KPB_STATE_BUFFERING;

	/* Allocate history buffer */
	allocated_size = kpb_allocate_history_buffer(cd);

	/* Have we allocated what we requested? */
	if (allocated_size < cd->kpb_buffer_size) {
		trace_kpb_error("Failed to allocate space for "
				"KPB buffer/s");
		return NULL;
	}

	return dev;
}

/**
 * \brief Allocate history buffer.
 * \param[in] kpb - KPB component data pointer.
 *
 * \return: none.
 */
static size_t kpb_allocate_history_buffer(struct comp_data *kpb)
{
	struct hb *history_buffer;
	struct hb *new_hb = NULL;
	/*! Total allocation size */
	size_t hb_size = kpb->kpb_buffer_size;
	/*! Current allocation size */
	size_t ca_size = hb_size;
	/*! Memory caps priorites for history buffer */
	int hb_mcp[KPB_NO_OF_MEM_POOLS] = {SOF_MEM_CAPS_LP, SOF_MEM_CAPS_HP,
					   SOF_MEM_CAPS_RAM };
	void *new_mem_block = NULL;
	size_t temp_ca_size = 0;
	int i = 0;
	size_t allocated_size = 0;

	trace_kpb("kpb_allocate_history_buffer()");

	/* Initialize history buffer */
	kpb->history_buffer = rzalloc(RZONE_RUNTIME, SOF_MEM_CAPS_RAM,
				      sizeof(struct hb));
	if (!kpb->history_buffer)
		return 0;
	kpb->history_buffer->next = kpb->history_buffer;
	kpb->history_buffer->prev = kpb->history_buffer;
	history_buffer = kpb->history_buffer;

	/* Allocate history buffer/s. KPB history buffer has a size of
	 * KPB_MAX_BUFFER_SIZE, since there is no single memory block
	 * that big, we need to allocate couple smaller blocks which
	 * linked together will form history buffer.
	 */
	while (hb_size > 0 && i < ARRAY_SIZE(hb_mcp)) {
		/* Try to allocate ca_size (current allocation size). At first
		 * attempt it will be equal to hb_size (history buffer size).
		 */
		new_mem_block = rballoc(RZONE_RUNTIME, hb_mcp[i], ca_size + 1);

		if (new_mem_block) {
			/* We managed to allocate a block of ca_size.
			 * Now we initialize it.
			 */
			trace_kpb("kpb new memory block: %d", ca_size);
			allocated_size += ca_size;
			history_buffer->start_addr = new_mem_block;
			history_buffer->end_addr = new_mem_block + ca_size;
			history_buffer->w_ptr = new_mem_block;
			history_buffer->r_ptr = new_mem_block;
			history_buffer->state = KPB_BUFFER_FREE;
			hb_size -= ca_size;
			history_buffer->next = kpb->history_buffer;
			/* Do we need another buffer? */
			if (hb_size > 0) {
				/* Yes, we still need at least one more buffer.
				 * Let's first create new container for it.
				 */
				new_hb = rzalloc(RZONE_RUNTIME,
						 SOF_MEM_CAPS_RAM,
						 sizeof(struct hb));
				if (!new_hb)
					return 0;
				history_buffer->next = new_hb;
				new_hb->state = KPB_BUFFER_OFF;
				new_hb->prev = history_buffer;
				history_buffer = new_hb;
				kpb->history_buffer->prev = new_hb;
				ca_size = hb_size;
				i++;
			}
		} else {
			/* We've failed to allocate ca_size of that hb_mcp
			 * let's try again with some smaller size.
			 * NOTE! If we decrement by some small value,
			 * the allocation will take significant time.
			 * However, bigger values like
			 * HEAP_HP_BUFFER_BLOCK_SIZE will result in lower
			 * accuracy of allocation.
			 */
			temp_ca_size = ca_size - KPB_ALLOCATION_STEP;
			ca_size = (ca_size < temp_ca_size) ? 0 : temp_ca_size;
			if (ca_size == 0) {
				ca_size = hb_size;
				i++;
			}
			continue;
		}
	}

	trace_kpb("kpb_allocate_history_buffer(): allocated %d bytes",
		  allocated_size);

	return allocated_size;
}

/**
 * \brief Reclaim memory of a history buffer.
 * \param[in] buff - pointer to current history buffer.
 *
 * \return none.
 */
static void kpb_free_history_buffer(struct hb *buff)
{
	struct hb *_buff;
	struct hb *first_buff = buff;

	trace_kpb("kpb_free_history_buffer()");

	if (!buff)
		return;

	/* Free history buffer/s */
	do {
		/* First reclaim HB internal memory, then HB itself */
		if (buff->start_addr)
			rfree(buff->start_addr);

		_buff = buff->next;
		rfree(buff);
		buff = _buff;
	} while (buff != first_buff);
}

/**
 * \brief Reclaim memory of a key phrase buffer.
 * \param[in] dev - component device pointer.
 *
 * \return none.
 */
static void kpb_free(struct comp_dev *dev)
{
	struct comp_data *kpb = comp_get_drvdata(dev);

	trace_kpb("kpb_free()");

	/* Reclaim memory occupied by history buffer */
	kpb_free_history_buffer(kpb->history_buffer);

	/* Free KPB */
	rfree(kpb);
	rfree(dev);
}

/**
 * \brief Trigger a change of KPB state.
 * \param[in] dev - component device pointer.
 * \param[in] cmd - command type.
 * \return none.
 */
static int kpb_trigger(struct comp_dev *dev, int cmd)
{
	trace_kpb("kpb_trigger()");

	return comp_set_state(dev, cmd);
}

/**
 * \brief Prepare key phrase buffer.
 * \param[in] dev - kpb component device pointer.
 *
 * \return integer representing either:
 *	0 -> success
 *	-EINVAL -> failure.
 */
static int kpb_prepare(struct comp_dev *dev)
{
	struct comp_data *cd = comp_get_drvdata(dev);
	int ret = 0;
	int i;
	struct list_item *blist;
	struct comp_buffer *sink;

	trace_kpb("kpb_prepare()");

	ret = comp_set_state(dev, COMP_TRIGGER_PREPARE);
	if (ret < 0)
		return ret;

	if (ret == COMP_STATUS_STATE_ALREADY_SET)
		return PPL_STATUS_PATH_STOP;

	/* Init private data */
	cd->kpb_no_of_clients = 0;
	cd->buffered_data = 0;
	cd->state = KPB_STATE_BUFFERING;
	cd->host_buffer_size = dev->params.buffer.size;
	cd->period_size = dev->params.host_period_bytes;

	/* Init history buffer */
	kpb_clear_history_buffer(cd->history_buffer);

	/* Initialize clients data */
	for (i = 0; i < KPB_MAX_NO_OF_CLIENTS; i++) {
		cd->clients[i].state = KPB_CLIENT_UNREGISTERED;
		cd->clients[i].r_ptr = NULL;
	}

	/* Initialize KPB events */
	cd->kpb_events.id = NOTIFIER_ID_KPB_CLIENT_EVT;
	cd->kpb_events.cb_data = cd;
	cd->kpb_events.cb = kpb_event_handler;

	/* Register KPB for async notification */
	notifier_register(&cd->kpb_events);

	/* Initialize draining task */
	schedule_task_init(&cd->draining_task, /* task structure */
			   SOF_SCHEDULE_EDF, /* utilize EDF scheduler */
			   0, /* priority doesn't matter for IDLE tasks */
			   kpb_draining_task, /* task function */
			   &cd->draining_task_data, /* task private data */
			   0, /* core on which we should run */
			   0); /* not used flags */

	/* Search for KPB related sinks.
	 * NOTE! We assume here that channel selector component device
	 * is connected to the KPB sinks as well as host device.
	 */
	list_for_item(blist, &dev->bsink_list) {
		sink = container_of(blist, struct comp_buffer, source_list);

		if (!sink->sink) {
			ret = -EINVAL;
			break;
		}
		if (sink->sink->comp.type == SOF_COMP_SELECTOR) {
			/* We found proper real time sink */
			cd->sel_sink = sink;
		} else if (sink->sink->comp.type == SOF_COMP_HOST) {
			/* We found proper host sink */
			cd->host_sink = sink;
			cd->host_sink->id = 101;
		}
	}

	return ret;
}

/**
 * \brief Used to pass standard and bespoke commands (with data) to component.
 * \param[in,out] dev - Volume base component device.
 * \param[in] cmd - Command type.
 * \param[in,out] data - Control command data.
 * \return Error code.
 */
static int kpb_cmd(struct comp_dev *dev, int cmd, void *data,
		   int max_data_size)
{
	int ret = 0;

	return ret;
}

static void kpb_cache(struct comp_dev *dev, int cmd)
{
	/* TODO: writeback history buffer */
}

/**
 * \brief Resets KPB component.
 * \param[in,out] dev KPB base component device.
 * \return Error code.
 */
static int kpb_reset(struct comp_dev *dev)
{
	struct comp_data *kpb = comp_get_drvdata(dev);

	trace_kpb("kpb_reset()");

	/* Reset state to be buffering */
	kpb->state = KPB_STATE_BUFFERING;
	/* Reset history buffer */
	kpb->is_internal_buffer_full = false;
	kpb_clear_history_buffer(kpb->history_buffer);

	/* Reset amount of buffered data */
	kpb->buffered_data = 0;

	/* Unregister KPB for async notification */
	notifier_unregister(&kpb->kpb_events);

	/* Reset KPB state to initial buffering state */
	kpb->state = KPB_STATE_BUFFERING;

	return comp_set_state(dev, COMP_TRIGGER_RESET);
}

/**
 * \brief Copy real time input stream into sink buffer,
 *	and in the same time buffers that input for
 *	later use by some of clients.
 *
 *\param[in] dev - kpb component device pointer.
 *
 * \return integer representing either:
 *	0 - success
 *	-EINVAL - failure.
 */
static int kpb_copy(struct comp_dev *dev)
{
	int ret = 0;
	struct comp_data *kpb = comp_get_drvdata(dev);
	struct comp_buffer *source;
	struct comp_buffer *sink;
	size_t copy_bytes = 0;
	int *debug = (void *)0x9e008000;

	tracev_kpb("kpb_copy()");

	/* Get source and sink buffers */
	source = list_first_item(&dev->bsource_list, struct comp_buffer,
				 sink_list);
	sink = (kpb->state == KPB_STATE_BUFFERING) ? kpb->sel_sink
	       : kpb->host_sink;

	/* Stop copying downstream if in draining mode */
	if (kpb->state == KPB_STATE_DRAINING) {
		trace_kpb("RAJWA: upd_hdepth source stats: w_ptr %p, r_ptr %p, avail %d, ho_sink free %d",
			 (uint32_t)source->w_ptr, (uint32_t)source->r_ptr, source->avail, sink->free);
		trace_kpb("RAJWA: sink addres %p", (uint32_t)sink->addr);
		kpb_buffer_data(kpb, source, source->avail);
		comp_update_buffer_consume(source, source->avail);
		return PPL_STATUS_PATH_STOP;
	}

	/* Process source data */
	/* Check if there are valid pointers */
	if (!source || !sink)
		return -EIO;
	if (!source->r_ptr || !sink->w_ptr)
		return -EINVAL;

	/* Sink and source are both ready and have space */
	copy_bytes = MIN(sink->free, source->avail);
	kpb_copy_samples(sink, source, copy_bytes,
			 kpb->config.sampling_width);

	/* Buffer source data internally in history buffer for future
	 * use by clients.
	 */
	if (source->avail <= kpb->kpb_buffer_size) {
		kpb_buffer_data(kpb, source, copy_bytes);
		*(debug) = 0xFEED01;
		*(debug+1) = kpb->buffered_data;
		*(debug+2) = kpb->config.sampling_width;
		*(debug+3) = kpb->kpb_buffer_size;

		if (kpb->buffered_data < kpb->kpb_buffer_size)
			kpb->buffered_data += copy_bytes;
		else {
			kpb->buffered_data += copy_bytes;
			kpb->is_internal_buffer_full = true;
		}
	}

	if (kpb->state == KPB_STATE_HOST_COPY) {
		trace_kpb("RAJWA: host BEFORE cpy: source avail %d host free %d source r_ptr %p",
			   source->avail, sink->free, (uint32_t)source->r_ptr);
		//copy_bytes = source->avail;
	}

	comp_update_buffer_produce(sink, copy_bytes);
	comp_update_buffer_consume(source, copy_bytes);

	if (kpb->state == KPB_STATE_HOST_COPY) {
		trace_kpb("RAJWA: host AFTER cpy: source avail %d host free %d source r_ptr %p",
			   source->avail, sink->free, (uint32_t)source->r_ptr);
		//copy_bytes = source->avail;
	}
	return ret;
}

/**
 * \brief Buffer real time data stream in
 *	the internal buffer.
 *
 * \param[in] kpb - KPB component data pointer.
 * \param[in] source pointer to the buffer source.
 *
 */
static void kpb_buffer_data(struct comp_data *kpb, struct comp_buffer *source,
			    size_t size)
{
	size_t size_to_copy = size;
	size_t space_avail;
	struct hb *buff = kpb->history_buffer;
	void *read_ptr = source->r_ptr;
	struct dd *draining_data = &kpb->draining_task_data;

	tracev_kpb("kpb_buffer_data()");

	if (kpb->state == KPB_STATE_DRAINING)
		draining_data->buffered_while_draining += size_to_copy;

	/* Let's store audio stream data in internal history buffer */
	while (size_to_copy) {
		/* Check how much space there is in current write buffer */
		space_avail = (uint32_t)buff->end_addr - (uint32_t)buff->w_ptr;

		if (size_to_copy > space_avail) {
			/* We have more data to copy than available space
			 * in this buffer, copy what's available and continue
			 * with next buffer.
			 */
			assert(!memcpy_s(buff->w_ptr, space_avail, read_ptr,
					 space_avail));
			/* Update write pointer & requested copy size */
			buff->w_ptr += space_avail;
			size_to_copy = size_to_copy - space_avail;
			/* Update sink read pointer before continuing
			 * with next buffer.
			 */
			read_ptr += space_avail;
		} else {
			/* Requested size is smaller or equal to the space
			 * available in this buffer. In this scenario simply
			 * copy what was requested.
			 */
			assert(!memcpy_s(buff->w_ptr, size_to_copy, read_ptr,
					 size_to_copy));
			/* Update write pointer & requested copy size */
			buff->w_ptr += size_to_copy;
			/* Reset requested copy size */
			size_to_copy = 0;
		}
		/* Have we filled whole buffer? */
		if (buff->w_ptr == buff->end_addr) {
			/* Reset write pointer back to the beginning
			 * of the buffer.
			 */
			buff->w_ptr = buff->start_addr;
			/* If we have more buffers use them */
			if (buff->next && buff->next != buff) {
				/* Mark current buffer FULL */
				buff->state = KPB_BUFFER_FULL;
				/* Use next buffer available on the list
				 * of buffers.
				 */
				buff = buff->next;
				/* Update also component container,
				 * so next time we enter buffering function
				 * we will know right away what is the current
				 * write buffer
				 */
				kpb->history_buffer = buff;
			}
			/* Mark buffer as FREE */
			buff->state = KPB_BUFFER_FREE;
		}
	}
}

/**
 * \brief Main event dispatcher.
 * \param[in] message - not used.
 * \param[in] cb_data - KPB component internal data.
 * \param[in] event_data - event specific data.
 * \return none.
 */
static void kpb_event_handler(int message, void *cb_data, void *event_data)
{
	(void)message;
	struct comp_data *kpb = (struct comp_data *)cb_data;
	struct kpb_event_data *evd = (struct kpb_event_data *)event_data;
	struct kpb_client *cli = (struct kpb_client *)evd->client_data;

	trace_kpb("kpb_event_handler(): received event with ID: %d ",
		  evd->event_id);

	switch (evd->event_id) {
	case KPB_EVENT_REGISTER_CLIENT:
		kpb_register_client(kpb, cli);
		break;
	case KPB_EVENT_UNREGISTER_CLIENT:
		/*TODO*/
		break;
	case KPB_EVENT_BEGIN_DRAINING:
		kpb_init_draining(kpb, cli);
		break;
	case KPB_EVENT_STOP_DRAINING:
		/*TODO*/
		break;
	default:
		trace_kpb_error("kpb_cmd() error: "
				"unsupported command");
		break;
	}
}

/**
 * \brief Register clients in the system.
 *
 * \param[in] dev - kpb device component pointer.
 * \param[in] cli - pointer to KPB client's data.
 *
 * \return integer representing either:
 *	0 - success
 *	-EINVAL - failure.
 */
static int kpb_register_client(struct comp_data *kpb, struct kpb_client *cli)
{
	int ret = 0;

	trace_kpb("kpb_register_client()");

	if (!cli) {
		trace_kpb_error("kpb_register_client() error: "
				"no client data");
		return -EINVAL;
	}
	/* Do we have a room for a new client? */
	if (kpb->kpb_no_of_clients >= KPB_MAX_NO_OF_CLIENTS ||
	    cli->id >= KPB_MAX_NO_OF_CLIENTS) {
		trace_kpb_error("kpb_register_client() error: "
				"no free room for client = %u ",
				cli->id);
		ret = -EINVAL;
	} else if (kpb->clients[cli->id].state != KPB_CLIENT_UNREGISTERED) {
		trace_kpb_error("kpb_register_client() error: "
				"client = %u already registered",
				cli->id);
		ret = -EINVAL;
	} else {
		/* Client accepted, let's store his data */
		kpb->clients[cli->id].id  = cli->id;
		kpb->clients[cli->id].history_depth = cli->history_depth;
		kpb->clients[cli->id].sink = cli->sink;
		kpb->clients[cli->id].r_ptr = NULL;
		kpb->clients[cli->id].state = KPB_CLIENT_BUFFERING;
		kpb->kpb_no_of_clients++;
		ret = 0;
	}

	return ret;
}

/**
 * \brief Prepare history buffer for draining.
 *
 * \param[in] kpb - kpb component data.
 * \param[in] cli - client's data.
 *
 */
static void kpb_init_draining(struct comp_data *kpb, struct kpb_client *cli)
{
	bool is_sink_ready = (kpb->host_sink->sink->state == COMP_STATE_ACTIVE);
	size_t sample_width = kpb->config.sampling_width;
	size_t history_depth = cli->history_depth * kpb->config.no_channels *
			       (kpb->config.sampling_freq / 1000) *
			       (KPB_SAMPLE_CONTAINER_SIZE(sample_width) / 8);
	struct hb *buff = kpb->history_buffer;
	struct hb *first_buff = buff;
	size_t buffered = 0;
	size_t local_buffered = 0;
	size_t period_interval = 0;
	size_t period_size = kpb->period_size;
	size_t host_buffer_size = kpb->host_buffer_size;
	size_t ticks_per_ms = clock_ms_to_ticks(PLATFORM_DEFAULT_CLOCK, 1);
	trace_kpb("RAJWA: init draining, history_depth %d", history_depth);
	trace_kpb("kpb_init_draining() host buff size: %d period size %d, ticks_per_ms %d",host_buffer_size, period_size, ticks_per_ms);
	trace_kpb("RAJWA: current w_ptr %p buffered %d ",
			(uint32_t)kpb->history_buffer->w_ptr, kpb->buffered_data);
	if (cli->id > KPB_MAX_NO_OF_CLIENTS) {
		trace_kpb_error("kpb_init_draining() error: "
				"wrong client id");
	/* TODO: check also if client is registered */
	} else if (!is_sink_ready) {
		trace_kpb_error("kpb_init_draining() error: "
				"sink not ready for draining");
	} else if (!kpb_has_enough_history_data(kpb, buff, history_depth)) {
		trace_kpb_error("kpb_init_draining() error: "
				"not enough data in history buffer");
	} else {
		/* Draining accepted, find proper buffer to start reading
		 * At this point we are guaranteed that there is enough data
		 * in the history buffer. All we have to do now is to calculate
		 * read pointer from which we will start draining.
		 */
		do {
			/* Calculate how much data we have stored in
			 * current buffer.
			 */
			local_buffered = 0;
			buff->r_ptr = buff->start_addr;
			if (buff->state == KPB_BUFFER_FREE) {
				local_buffered = (uint32_t)buff->w_ptr -
						 (uint32_t)buff->start_addr;
				buffered += local_buffered;
			} else if (buff->state == KPB_BUFFER_FULL) {
				local_buffered = (uint32_t)buff->end_addr -
						 (uint32_t)buff->start_addr;
				buffered += local_buffered;
			} else {
				trace_kpb_error("kpb_init_draining() error: "
						"incorrect buffer label");
			}
			/* Check if this is already sufficient to start draining
			 * if not, go to previous buffer and continue
			 * calculations.
			 */
			if (history_depth > buffered) {
				if (buff->prev == first_buff) {
					/* We went full circle and still don't
					 * have sufficient data for draining.
					 * That means we need to look up the
					 * first buffer again. Our read pointer
					 * is somewhere between write pointer
					 * and buffer's end address.
					 */
					buff = buff->prev;
					buffered += (uint32_t)buff->end_addr -
						    (uint32_t)buff->w_ptr;
					buff->r_ptr = buff->w_ptr + (buffered -
						      history_depth);
					break;
				}
				buff = buff->prev;
			} else if (history_depth == buffered) {
				buff->r_ptr = buff->start_addr;
				break;
			} else {
				buff->r_ptr = buff->start_addr +
					      (buffered - history_depth);
				break;
			}

		} while (buff != first_buff);

		/* Calculate time in clock ticks each draining event shall
		 * take place. This time will be used to synchronize us with
		 * an end application interrupts.
		 */
		period_interval = ((host_buffer_size/2)/period_size)*
		                    ticks_per_ms+(ticks_per_ms*3);


		kpb->draining_task_data.period_interval = period_interval;
		kpb->draining_task_data.period_bytes_limit = host_buffer_size/2;

		trace_kpb_error("kpb_init_draining(), period_limit: %d [bytes] and interval %d [uS] %d ticks ",
			   host_buffer_size/2, ((period_interval * 1000) / ticks_per_ms), period_interval);

		/* Add one-time draining task into the scheduler. */
		kpb->draining_task_data.sink = kpb->host_sink;
		kpb->draining_task_data.history_buffer = buff;
		kpb->draining_task_data.history_depth = history_depth;
		kpb->draining_task_data.state = &kpb->state;
		kpb->draining_task_data.sample_width = sample_width;
		kpb->draining_task_data.buffered_while_draining = 0;

		trace_kpb("RAJWA: current w_ptr %p buffered %d ",
			(uint32_t)kpb->history_buffer->w_ptr, kpb->buffered_data);

		/* Pause selector copy. */
		kpb->sel_sink->sink->state = COMP_STATE_PAUSED;

		/* Disable system agent */
		sa_disable();

		/* Change KPB internal state to DRAINING */
		kpb->state = KPB_STATE_DRAINING;

		/* Set host-sink copy mode to blocking */
		comp_set_attribute(kpb->host_sink->sink,
				   COMP_ATTR_COPY_BLOCKING, 0);

		/* Schedule draining task */
		schedule_task(&kpb->draining_task, 0, 0,
			      SOF_SCHEDULE_FLAG_IDLE);
	}
}

/**
 * \brief Draining task.
 *
 * \param[in] arg - pointer keeping drainig data previously prepared
 * by kpb_init_draining().
 *
 * \return none.
 */
static uint64_t kpb_draining_task(void *arg)
{
	struct dd *draining_data = (struct dd *)arg;
	struct comp_buffer *sink = draining_data->sink;
	struct hb *buff = draining_data->history_buffer;
	size_t history_depth = draining_data->history_depth;
	size_t sample_width = draining_data->sample_width;
	size_t size_to_read;
	size_t size_to_copy;
	bool move_buffer = false;
	uint32_t drained = 0;
	uint64_t time_start;
	uint64_t time_end;
	uint64_t period_interval = draining_data->period_interval;
	uint64_t next_copy_time = period_interval * 2 +
				  platform_timer_get(platform_timer);
	uint64_t current_time = 0;
	size_t period_bytes = 0;
	size_t period_bytes_limit = draining_data->period_bytes_limit;
	uint64_t deadline;
	uint32_t attempts = 0;
	size_t *buffered_while_draining = &draining_data->buffered_while_draining;

	trace_kpb("kpb_draining_task(), start buff %p, end buff %p",
		(uint32_t)buff->start_addr, (uint32_t)buff->end_addr);

	time_start = platform_timer_get(platform_timer);
	sink->last_consume = 0;
	sink->last_produce = 0;
	sink->id = 99;
	while (history_depth > 0) {
		if (next_copy_time > platform_timer_get(platform_timer)) {
			period_bytes = 0;
			continue;
		}
		deadline = platform_timer_get(platform_timer) +
		clock_ms_to_ticks(PLATFORM_DEFAULT_CLOCK, 1) *
		PLATFORM_HOST_DMA_TIMEOUT / 1000;

		while (sink->free && (sink->last_produce != sink->last_consume)) {
			trace_kpb_error("RAJWA: kpb dma copy failed last produce %d last consume %d",
				sink->last_produce, sink->last_consume);
			if (deadline < platform_timer_get(platform_timer)) {
				attempts++;
				if (attempts > 3) {
					trace_kpb_error("We failed to retransmit for 3 times, now skip it.");
					attempts = 0;
					comp_update_buffer_consume(sink, sink->last_produce);
					break;
				}
				trace_kpb_error("RAJWA: attempt to retransmit %d bytes",
					sink->last_produce-sink->last_consume);
				//comp_update_buffer_consume(sink, sink->last_produce);
				comp_update_buffer_produce(sink, 0xFEED);
				deadline = platform_timer_get(platform_timer) +
				clock_ms_to_ticks(PLATFORM_DEFAULT_CLOCK, 1) *
				PLATFORM_HOST_DMA_TIMEOUT*2 / 1000;
			}
		}


		size_to_read = (uint32_t)buff->end_addr -
			       (uint32_t)buff->r_ptr;

		if (size_to_read > sink->free) {
			if (sink->free >= history_depth)
				size_to_copy = history_depth;
			else
				size_to_copy = sink->free;
		} else {
			if (size_to_read > history_depth) {
				size_to_copy = history_depth;
			} else {
				size_to_copy = size_to_read;
				move_buffer = true;
			}
		}

		kpb_drain_samples(buff->r_ptr, sink, size_to_copy,
				  sample_width);

		buff->r_ptr += (uint32_t)size_to_copy;
		history_depth -= size_to_copy;
		/* In theory we should put critical section here */
		history_depth += *buffered_while_draining;
		*buffered_while_draining = 0;
		drained += size_to_copy;
		period_bytes += size_to_copy;

		if (move_buffer) {
			buff->r_ptr = buff->start_addr;
			buff = buff->next;
			move_buffer = false;
		}
		if (size_to_copy)
			comp_update_buffer_produce(sink, size_to_copy);

		if (period_bytes >= period_bytes_limit) {
			current_time = platform_timer_get(platform_timer);
			next_copy_time = current_time + period_interval;
			/* now process any IPC messages to host */
			ipc_process_msg_queue();

		}

		if (history_depth == 0) {
		deadline = platform_timer_get(platform_timer) +
		clock_ms_to_ticks(PLATFORM_DEFAULT_CLOCK, 1) *
		PLATFORM_HOST_DMA_TIMEOUT / 1000;

		while (sink->free && (sink->last_produce != sink->last_consume)) {
			trace_kpb_error("RAJWA: kpb dma copy failed last produce %d last consume %d",
				sink->last_produce, sink->last_consume);
			if (deadline < platform_timer_get(platform_timer)) {
				attempts++;
				if (attempts > 3) {
					trace_kpb_error("We failed to retransmit for 3 times, now skip it.");
					attempts = 0;
					comp_update_buffer_consume(sink, sink->last_produce);
					break;
				}
				trace_kpb_error("RAJWA: attempt to retransmit %d bytes",
					sink->last_produce-sink->last_consume);
				//comp_update_buffer_consume(sink, sink->last_produce);
				comp_update_buffer_produce(sink, 0xFEED);
				deadline = platform_timer_get(platform_timer) +
				clock_ms_to_ticks(PLATFORM_DEFAULT_CLOCK, 1) *
				PLATFORM_HOST_DMA_TIMEOUT*2 / 1000;
			}
		}
		}
	}

	time_end = platform_timer_get(platform_timer);

	/* Draining is done. Now switch KPB to copy real time stream
	 * to client's sink. This state is called "draining on demand"
	 */
	*draining_data->state = KPB_STATE_HOST_COPY;

	/* Reset host-sink copy mode back to unblocking */
	comp_set_attribute(sink->sink, COMP_ATTR_COPY_BLOCKING, 0);

	trace_kpb("RAJWA: kpb_draining_task(), done. %u drained in %d ms, r_ptr %p",
		   drained,
		   (time_end - time_start)
		   / clock_ms_to_ticks(PLATFORM_DEFAULT_CLOCK, 1),
		   (uint32_t)buff->r_ptr);

	/* Enable system agent back */
	sa_enable();
	return 0;
}

/**
 * \brief Initialize history buffer by zeroing its memory.
 * \param[in] buff - pointer to current history buffer.
 *
 * \return: none.
 */
static void kpb_clear_history_buffer(struct hb *buff)
{
	struct hb *first_buff = buff;
	void *start_addr;
	size_t size;

	trace_kpb("kpb_clear_history_buffer()");

	do {
		start_addr = buff->start_addr;
		size = (uint32_t)buff->end_addr - (uint32_t)start_addr;

		bzero(start_addr, size);

		buff = buff->next;
	} while (buff != first_buff);
}

/**
 * \brief Verify if KPB has enough data buffered.
 *
 * \param[in] kpb - KPB component data pointer.
 * \param[in] buff - pointer to current history buffer.
 * \param[in] his_req - requested draining size.
 *
 * \return 1 if there is enough data in history buffer
 *  and 0 otherwise.
 */
static bool kpb_has_enough_history_data(struct comp_data *kpb,
					    struct hb *buff, size_t his_req)
{
	size_t buffered_data = 0;
	struct hb *first_buff = buff;

	/* Quick check if we've already filled internal buffer */
	if (kpb->is_internal_buffer_full)
		return his_req <= kpb->kpb_buffer_size;

	/* Internal buffer isn't full yet. Verify if what already buffered
	 * is sufficient for draining request.
	 */
	while (buffered_data < his_req) {
		if (buff->state == KPB_BUFFER_FREE) {
			if (buff->w_ptr == buff->start_addr &&
			    buff->next->state == KPB_BUFFER_FULL) {
				buffered_data += ((uint32_t)buff->end_addr -
						  (uint32_t)buff->start_addr);
			} else {
				buffered_data += ((uint32_t)buff->w_ptr -
						  (uint32_t)buff->start_addr);
			}

		} else {
			buffered_data += ((uint32_t)buff->end_addr -
					  (uint32_t)buff->start_addr);
		}

		if (buff->next && buff->next != first_buff)
			buff = buff->next;
		else
			break;
	}

	return buffered_data >= his_req;
}

static inline bool kpb_is_sample_width_supported(uint32_t sampling_width)
{
	bool ret;

	switch (sampling_width) {
	case 16:
	/* FALLTHRU */
	case 24:
	case 32:
		ret = true;
		break;
	default:
		ret = false;
		break;
	}

	return ret;
}

/**
 * \brief Drain data samples safe, according to configuration.
 *
 * \param[in] dev - kpb component device pointer
 * \param[in] sink - pointer to sink buffer.
 * \param[in] source - pointer to source buffer.
 * \param[in] size - requested copy size in bytes.
 *
 * \return none.
 */
static void kpb_drain_samples(void *source, struct comp_buffer *sink,
			       size_t size, size_t sample_width)
{
	void *dst;
	void *src = source;
	size_t i;
	size_t j = 0;
	size_t channel;
	size_t frames = KPB_BYTES_TO_FRAMES(size, sample_width);

	for (i = 0; i < frames; i++) {
		for (channel = 0; channel < KPB_NR_OF_CHANNELS; channel++) {
			if (sample_width == 16) {
				dst = buffer_write_frag_s16(sink, j);
				*((int16_t *)dst) = *((int16_t *)src);
				src = ((int16_t *)src) + 1;
<<<<<<< HEAD
			} else if (sample_width == 24 || sample_width == 32) {
=======
			} else if (sample_width == 24) {
				dst = buffer_write_frag_s32(sink, j);
				*((int32_t *)dst) = *(int32_t *)src >> 8 &
						    0x00FFFFFF;
				src = ((int32_t *)src) + 1;
			} else if (sample_width == 32) {
>>>>>>> 13ff93cc
				dst = buffer_write_frag_s32(sink, j);
				*((int32_t *)dst) = *((int32_t *)src);
				src = ((int32_t *)src) + 1;
			} else {
				trace_kpb_error("KPB: An attempt to copy"
				                "not supported format!");
				return;
			}
			j++;
		}
	}
}

/**
 * \brief Copy data samples safe, according to configuration.
 *
 * \param[in] dev - kpb component device pointer
 * \param[in] sink - pointer to sink buffer.
 * \param[in] source - pointer to source buffer.
 * \param[in] size - requested copy size in bytes.
 *
 * \return none.
 */
static void kpb_copy_samples(struct comp_buffer *sink,
			     struct comp_buffer *source, size_t size,
			     size_t sample_width)
{
	void *dst;
<<<<<<< HEAD
	void *src = source;
=======
	void *src;
>>>>>>> 13ff93cc
	size_t i;
	size_t j = 0;
	size_t channel;
	size_t frames = KPB_BYTES_TO_FRAMES(size, sample_width);

	for (i = 0; i < frames; i++) {
		for (channel = 0; channel < KPB_NR_OF_CHANNELS; channel++) {
			if (sample_width == 16) {
				dst = buffer_write_frag_s16(sink, j);
<<<<<<< HEAD
				*((int16_t *)dst) = *((int16_t *)src);
				src = ((int16_t *)src) + 1;
			} else if (sample_width == 24) {
				dst = buffer_write_frag_s32(sink, j);
				*((int32_t *)dst) = (*((int32_t *)src) >> 8) &
						    0x00FFFFFF;
				src = ((int32_t *)src) + 1;
			} else if (sample_width == 32) {
				dst = buffer_write_frag_s32(sink, j);
				*((int32_t *)dst) = *((int32_t *)src);
				src = ((int32_t *)src) + 1;
=======
				src = buffer_read_frag_s16(source, j);
				*((int16_t *)dst) = *((int16_t *)src);
				//src = ((int16_t *)src) + 1;
			} else if (sample_width == 24) {
				dst = buffer_write_frag_s32(sink, j);
				src = buffer_read_frag_s32(source, j);
				*((int32_t *)dst) = *(int32_t *)src >> 8 &
						    0x00FFFFFF;
				//src = ((int32_t *)src) + 1;
			} else if (sample_width == 32) {
				dst = buffer_write_frag_s32(sink, j);
				src = buffer_read_frag_s32(source, j);
				*((int32_t *)dst) = *((int32_t *)src);
				//src = ((int32_t *)src) + 1;
>>>>>>> 13ff93cc
			} else {
				trace_kpb_error("KPB: An attempt to copy"
				                "not supported format!");
				return;
			}
			j++;
		}
	}
}

struct comp_driver comp_kpb = {
	.type = SOF_COMP_KPB,
	.ops = {
		.new = kpb_new,
		.free = kpb_free,
		.cmd = kpb_cmd,
		.trigger = kpb_trigger,
		.copy = kpb_copy,
		.prepare = kpb_prepare,
		.reset = kpb_reset,
		.cache = kpb_cache,
		.params = NULL,
	},
};

UT_STATIC void sys_comp_kpb_init(void)
{
	comp_register(&comp_kpb);
}

DECLARE_MODULE(sys_comp_kpb_init);<|MERGE_RESOLUTION|>--- conflicted
+++ resolved
@@ -1114,16 +1114,12 @@
 				dst = buffer_write_frag_s16(sink, j);
 				*((int16_t *)dst) = *((int16_t *)src);
 				src = ((int16_t *)src) + 1;
-<<<<<<< HEAD
-			} else if (sample_width == 24 || sample_width == 32) {
-=======
 			} else if (sample_width == 24) {
 				dst = buffer_write_frag_s32(sink, j);
 				*((int32_t *)dst) = *(int32_t *)src >> 8 &
 						    0x00FFFFFF;
 				src = ((int32_t *)src) + 1;
 			} else if (sample_width == 32) {
->>>>>>> 13ff93cc
 				dst = buffer_write_frag_s32(sink, j);
 				*((int32_t *)dst) = *((int32_t *)src);
 				src = ((int32_t *)src) + 1;
@@ -1152,11 +1148,7 @@
 			     size_t sample_width)
 {
 	void *dst;
-<<<<<<< HEAD
-	void *src = source;
-=======
 	void *src;
->>>>>>> 13ff93cc
 	size_t i;
 	size_t j = 0;
 	size_t channel;
@@ -1166,19 +1158,6 @@
 		for (channel = 0; channel < KPB_NR_OF_CHANNELS; channel++) {
 			if (sample_width == 16) {
 				dst = buffer_write_frag_s16(sink, j);
-<<<<<<< HEAD
-				*((int16_t *)dst) = *((int16_t *)src);
-				src = ((int16_t *)src) + 1;
-			} else if (sample_width == 24) {
-				dst = buffer_write_frag_s32(sink, j);
-				*((int32_t *)dst) = (*((int32_t *)src) >> 8) &
-						    0x00FFFFFF;
-				src = ((int32_t *)src) + 1;
-			} else if (sample_width == 32) {
-				dst = buffer_write_frag_s32(sink, j);
-				*((int32_t *)dst) = *((int32_t *)src);
-				src = ((int32_t *)src) + 1;
-=======
 				src = buffer_read_frag_s16(source, j);
 				*((int16_t *)dst) = *((int16_t *)src);
 				//src = ((int16_t *)src) + 1;
@@ -1193,7 +1172,6 @@
 				src = buffer_read_frag_s32(source, j);
 				*((int32_t *)dst) = *((int32_t *)src);
 				//src = ((int32_t *)src) + 1;
->>>>>>> 13ff93cc
 			} else {
 				trace_kpb_error("KPB: An attempt to copy"
 				                "not supported format!");
